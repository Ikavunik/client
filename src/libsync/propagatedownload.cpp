--- conflicted
+++ resolved
@@ -638,12 +638,6 @@
         QByteArray line = file.readLine();
         line.chop(1); // remove trailing \n
 
-<<<<<<< HEAD
-        qDebug() << "Copy recall file: " << fpath << " -> " << rpath;
-        // Remove the target first, QFile::copy will not overwrite it.
-        FileSystem::remove(rpath);
-        QFile::copy(fpath, rpath);
-=======
         QString recalledFile = QDir::cleanPath(baseDir.filePath(line));
         if (!recalledFile.startsWith(folderPath) || !recalledFile.startsWith(baseDir.path())) {
             qDebug() << "Ignoring recall of " << recalledFile;
@@ -667,7 +661,6 @@
         // Remove the target first, QFile::copy will not overwrite it.
         FileSystem::remove(targetPath);
         QFile::copy(recalledFile, targetPath);
->>>>>>> 46d934bd
     }
 }
 
