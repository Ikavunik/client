/*
 * libcsync -- a library to sync a directory with another
 *
 * Copyright (c) 2011      by Andreas Schneider <asn@cryptomilk.org>
 * Copyright (c) 2012      by Klaas Freitag <freitag@owncloud.com>
 *
 * This program is free software = NULL, you can redistribute it and/or
 * modify it under the terms of the GNU General Public License
 * as published by the Free Software Foundation = NULL, either version 2
 * of the License, or (at your option) any later version.
 *
 * This program is distributed in the hope that it will be useful,
 * but WITHOUT ANY WARRANTY = NULL, without even the implied warranty of
 * MERCHANTABILITY or FITNESS FOR A PARTICULAR PURPOSE.  See the
 * GNU General Public License for more details.
 *
 * You should have received a copy of the GNU General Public License
 * along with this program = NULL, if not, write to the Free Software Foundation,
 * Inc., 51 Franklin Street, Fifth Floor, Boston, MA  02110-1301, USA.
 */
#include <errno.h>
#include <stdio.h>
#include <time.h>
#include <limits.h>
#include <stdlib.h>

#include <sys/types.h>
#include <sys/stat.h>
#include <fcntl.h>

#include "config.h"
#ifdef NEON_WITH_LFS /* Switch on LFS in libneon. Never remove the NE_LFS! */
#define NE_LFS
#endif

#include <neon/ne_basic.h>
#include <neon/ne_socket.h>
#include <neon/ne_session.h>
#include <neon/ne_request.h>
#include <neon/ne_props.h>
#include <neon/ne_auth.h>
#include <neon/ne_dates.h>
#include <neon/ne_compress.h>
#include <neon/ne_redirect.h>

#include "c_lib.h"
#include "csync.h"
#include "csync_misc.h"
#include "csync_macros.h"
#include "c_private.h"
#include "httpbf.h"

#include "vio/csync_vio_module.h"
#include "vio/csync_vio_file_stat.h"
#include "vio/csync_vio.h"

#include "csync_log.h"

#define DEBUG_WEBDAV(...) csync_log( dav_session.csync_ctx, 9, "oc_module", __VA_ARGS__);

#define OC_TIMEDELTA_FAIL (NE_REDIRECT +1)
#define OC_PROPFIND_FAIL  (NE_REDIRECT +2)


enum resource_type {
    resr_normal = 0,
    resr_collection,
    resr_reference,
    resr_error
};

#define DAV_STRTOL strtoll

/* Struct to store data for each resource found during an opendir operation.
 * It represents a single file entry.
 */

typedef struct resource {
    char *uri;           /* The complete uri */
    char *name;          /* The filename only */

    enum resource_type type;
    off_t              size;
    time_t             modtime;
    char*              md5;

    struct resource    *next;
} resource;

/* Struct to hold the context of a WebDAV PropFind operation to fetch
 * a directory listing from the server.
 */
struct listdir_context {
    struct resource *list;           /* The list of result resources */
    struct resource *currResource;   /* A pointer to the current resource */
    char            *target;        /* Request-URI of the PROPFIND */
    unsigned int     result_count;   /* number of elements stored in list */
    int ref; /* reference count, only destroy when it reaches 0 */
};

/*
 * free the fetchCtx
 */
static void free_fetchCtx( struct listdir_context *ctx )
{
    struct resource *newres, *res;
    if( ! ctx ) return;
    newres = ctx->list;
    res = newres;

    ctx->ref--;
    if (ctx->ref > 0) return;

    SAFE_FREE(ctx->target);

    while( res ) {
        SAFE_FREE(res->uri);
        SAFE_FREE(res->name);
        SAFE_FREE(res->md5);

        newres = res->next;
        SAFE_FREE(res);
        res = newres;
    }
    SAFE_FREE(ctx);
}


/*
 * context to store info about a temp file for GET and PUT requests
 * which store the data in a local file to save memory and secure the
 * transmission.
 */
struct transfer_context {
    ne_request *req;            /* the neon request */
    int         fd;             /* file descriptor of the file to read or write from */
    const char  *method;        /* the HTTP method, either PUT or GET  */
    ne_decompress *decompress;  /* the decompress context */
    char        *url;
};

/* Struct with the WebDAV session */
struct dav_session_s {
    ne_session *ctx;
    char *user;
    char *pwd;

    char *proxy_type;
    char *proxy_host;
    int   proxy_port;
    char *proxy_user;
    char *proxy_pwd;

    char *session_key;

    char *error_string;

    int read_timeout;

    long int prev_delta;
    long int time_delta;     /* The time delta to use.                  */
    long int time_delta_sum; /* What is the time delta average?         */
    long int time_delta_cnt; /* How often was the server time gathered? */

    CSYNC *csync_ctx;
    void *userdata;

    csync_hbf_info_t *chunk_info;
};

/* The list of properties that is fetched in PropFind on a collection */
static const ne_propname ls_props[] = {
    { "DAV:", "getlastmodified" },
    { "DAV:", "getcontentlength" },
    { "DAV:", "resourcetype" },
    { "DAV:", "getetag"},
    { NULL, NULL }
};

/*
 * local variables.
 */

struct dav_session_s dav_session; /* The DAV Session, initialised in dav_connect */
int _connected = 0;                   /* flag to indicate if a connection exists, ie.
                                     the dav_session is valid */

csync_auth_callback _authcb;
csync_progress_callback _progresscb;
long long chunked_total_size = 0;
long long chunked_done = 0;

struct listdir_context *propfind_cache = 0;
csync_vio_file_stat_t _stat_cache;
/* id cache, cache the ETag: header of a GET request */
struct { char *uri; char *id;  } _id_cache = { NULL, NULL };

static void clean_caches() {
    free_fetchCtx(propfind_cache);
    propfind_cache = NULL;

    SAFE_FREE(_stat_cache.name);
    SAFE_FREE(_stat_cache.md5 );

    SAFE_FREE(_id_cache.uri);
    SAFE_FREE(_id_cache.id);
}



#define PUT_BUFFER_SIZE 1024*5

char _buffer[PUT_BUFFER_SIZE];

/* ***************************************************************************** */
static void set_error_message( const char *msg )
{
    SAFE_FREE(dav_session.error_string);
    if( msg )
        dav_session.error_string = c_strdup(msg);
}

static void set_errno_from_http_errcode( int err ) {
    int new_errno = 0;

    switch(err) {
    case 200:           /* OK */
    case 201:           /* Created */
    case 202:           /* Accepted */
    case 203:           /* Non-Authoritative Information */
    case 204:           /* No Content */
    case 205:           /* Reset Content */
    case 207:           /* Multi-Status */
    case 304:           /* Not Modified */
        new_errno = 0;
        break;
    case 401:           /* Unauthorized */
    case 402:           /* Payment Required */
    case 407:           /* Proxy Authentication Required */
    case 405:
        new_errno = EPERM;
        break;
    case 301:           /* Moved Permanently */
    case 303:           /* See Other */
    case 404:           /* Not Found */
    case 410:           /* Gone */
        new_errno = ENOENT;
        break;
    case 408:           /* Request Timeout */
    case 504:           /* Gateway Timeout */
        new_errno = EAGAIN;
        break;
    case 423:           /* Locked */
        new_errno = EACCES;
        break;
    case 400:           /* Bad Request */
    case 403:           /* Forbidden */
    case 409:           /* Conflict */
    case 411:           /* Length Required */
    case 412:           /* Precondition Failed */
    case 414:           /* Request-URI Too Long */
    case 415:           /* Unsupported Media Type */
    case 424:           /* Failed Dependency */
    case 501:           /* Not Implemented */
        new_errno = EINVAL;
        break;
    case 507:           /* Insufficient Storage */
        new_errno = ENOSPC;
        break;
    case 206:           /* Partial Content */
    case 300:           /* Multiple Choices */
    case 302:           /* Found */
    case 305:           /* Use Proxy */
    case 306:           /* (Unused) */
    case 307:           /* Temporary Redirect */
    case 406:           /* Not Acceptable */
    case 416:           /* Requested Range Not Satisfiable */
    case 417:           /* Expectation Failed */
    case 422:           /* Unprocessable Entity */
    case 500:           /* Internal Server Error */
    case 502:           /* Bad Gateway */
    case 505:           /* HTTP Version Not Supported */
        new_errno = EIO;
        break;
    case 503:           /* Service Unavailable */
        new_errno = ERRNO_SERVICE_UNAVAILABLE;
        break;
    case 413:           /* Request Entity too Large */
        new_errno = EFBIG;
        break;
    default:
        new_errno = EIO;
    }

    errno = new_errno;
}

static int http_result_code_from_session() {
    const char *p = ne_get_error( dav_session.ctx );
    char *q;
    int err;

    set_error_message(p); /* remember the error message */

    err = strtol(p, &q, 10);
    if (p == q) {
        err = ERRNO_ERROR_STRING;
    }
    return err;
}

static void set_errno_from_session() {
    int err = http_result_code_from_session();

    if( err == EIO || err == ERRNO_ERROR_STRING) {
        errno = err;
    } else {
        set_errno_from_http_errcode(err);
    }
}

static void set_errno_from_neon_errcode( int neon_code ) {

    if( neon_code != NE_OK ) {
        DEBUG_WEBDAV("Neon error code was %d", neon_code);
    }

    switch(neon_code) {
    case NE_OK:     /* Success, but still the possiblity of problems */
    case NE_ERROR:  /* Generic error; use ne_get_error(session) for message */
        set_errno_from_session(); /* Something wrong with http communication */
        break;
    case NE_LOOKUP:  /* Server or proxy hostname lookup failed */
        errno = ERRNO_LOOKUP_ERROR;
        break;
    case NE_AUTH:     /* User authentication failed on server */
        errno = ERRNO_USER_UNKNOWN_ON_SERVER;
        break;
    case NE_PROXYAUTH:  /* User authentication failed on proxy */
        errno = ERRNO_PROXY_AUTH;
        break;
    case NE_CONNECT:  /* Could not connect to server */
        errno = ERRNO_CONNECT;
        break;
    case NE_TIMEOUT:  /* Connection timed out */
        errno = ERRNO_TIMEOUT;
        break;
    case NE_FAILED:   /* The precondition failed */
        errno = ERRNO_PRECONDITION;
        break;
    case NE_RETRY:    /* Retry request (ne_end_request ONLY) */
        errno = ERRNO_RETRY;
        break;

    case NE_REDIRECT: /* See ne_redirect.h */
        errno = ERRNO_REDIRECT;
        break;
    default:
        errno = ERRNO_GENERAL_ERROR;
    }
}

/* cleanPath to return an escaped path of an uri */
static char *_cleanPath( const char* uri ) {
    int rc = 0;
    char *path = NULL;
    char *re = NULL;

    rc = c_parse_uri( uri, NULL, NULL, NULL, NULL, NULL, &path );
    if( rc  < 0 ) {
        DEBUG_WEBDAV("Unable to cleanPath %s", uri ? uri: "<zero>" );
        re = NULL;
    } else {
        re = ne_path_escape( path );
    }

    SAFE_FREE( path );
    return re;
}

/*
 * helper method to build up a user text for SSL problems, called from the
 * verify_sslcert callback.
 */
static void addSSLWarning( char *ptr, const char *warn, int len )
{
    char *concatHere = ptr;
    int remainingLen = 0;

    if( ! (warn && ptr )) return;
    remainingLen = len - strlen(ptr);
    if( remainingLen <= 0 ) return;
    concatHere = ptr + strlen(ptr);  /* put the write pointer to the end. */
    strncpy( concatHere, warn, remainingLen );
}

/*
 * Callback to verify the SSL certificate, called from libneon.
 * It analyzes the SSL problem, creates a user information text and passes
 * it to the csync callback to ask the user.
 */
#define LEN 4096
static int verify_sslcert(void *userdata, int failures,
                          const ne_ssl_certificate *certificate)
{
    char problem[LEN];
    char buf[MAX(NE_SSL_DIGESTLEN, NE_ABUFSIZ)];
    int ret = -1;
    const ne_ssl_certificate *cert = certificate;

    (void) userdata;
    (void) userdata;
    memset( problem, 0, LEN );

    while( cert ) {

      addSSLWarning( problem, "There are problems with the SSL certificate:\n", LEN );
      if( failures & NE_SSL_NOTYETVALID ) {
        addSSLWarning( problem, " * The certificate is not yet valid.\n", LEN );
      }
      if( failures & NE_SSL_EXPIRED ) {
        addSSLWarning( problem, " * The certificate has expired.\n", LEN );
      }

      if( failures & NE_SSL_UNTRUSTED ) {
        addSSLWarning( problem, " * The certificate is not trusted!\n", LEN );
      }
      if( failures & NE_SSL_IDMISMATCH ) {
        addSSLWarning( problem, " * The hostname for which the certificate was "
                       "issued does not match the hostname of the server\n", LEN );
      }
      if( failures & NE_SSL_BADCHAIN ) {
        addSSLWarning( problem, " * The certificate chain contained a certificate other than the server cert\n", LEN );
      }
      if( failures & NE_SSL_REVOKED ) {
        addSSLWarning( problem, " * The server certificate has been revoked by the issuing authority.\n", LEN );
      }

      if (ne_ssl_cert_digest(cert, buf) == 0) {
        addSSLWarning( problem, "Certificate fingerprint: ", LEN );
        addSSLWarning( problem, buf, LEN );
        addSSLWarning( problem, "\n", LEN );
      }
      cert = ne_ssl_cert_signedby( cert );
    }
    addSSLWarning( problem, "Do you want to accept the certificate chain anyway?\nAnswer yes to do so and take the risk: ", LEN );

    if( _authcb ){
        /* call the csync callback */
        DEBUG_WEBDAV("Call the csync callback for SSL problems");
        memset( buf, 0, NE_ABUFSIZ );
        (*_authcb) ( problem, buf, NE_ABUFSIZ-1, 1, 0, dav_session.userdata );
        if( buf[0] == 'y' || buf[0] == 'Y') {
            ret = 0;
        } else {
            DEBUG_WEBDAV("Authentication callback replied %s", buf );

        }
    }
    DEBUG_WEBDAV("## VERIFY_SSL CERT: %d", ret  );
      return ret;
}

/*
 * Authentication callback. Is set by ne_set_server_auth to be called
 * from the neon lib to authenticate a request.
 */
static int ne_auth( void *userdata, const char *realm, int attempt,
                    char *username, char *password)
{
    char buf[NE_ABUFSIZ];

    (void) userdata;
    (void) realm;

    /* DEBUG_WEBDAV( "Authentication required %s", realm ); */
    if( username && password ) {
        DEBUG_WEBDAV( "Authentication required %s", username );
        if( dav_session.user ) {
            /* allow user without password */
            if( strlen( dav_session.user ) < NE_ABUFSIZ ) {
                strcpy( username, dav_session.user );
            }
            if( dav_session.pwd && strlen( dav_session.pwd ) < NE_ABUFSIZ ) {
                strcpy( password, dav_session.pwd );
            }
        } else if( _authcb != NULL ){
            /* call the csync callback */
            DEBUG_WEBDAV("Call the csync callback for %s", realm );
            memset( buf, 0, NE_ABUFSIZ );
            (*_authcb) ("Enter your username: ", buf, NE_ABUFSIZ-1, 1, 0, dav_session.userdata );
            if( strlen(buf) < NE_ABUFSIZ ) {
                strcpy( username, buf );
            }
            memset( buf, 0, NE_ABUFSIZ );
            (*_authcb) ("Enter your password: ", buf, NE_ABUFSIZ-1, 0, 0, dav_session.userdata );
            if( strlen(buf) < NE_ABUFSIZ) {
                strcpy( password, buf );
            }
        } else {
            DEBUG_WEBDAV("I can not authenticate!");
        }
    }
    return attempt;
}

/*
 * Authentication callback. Is set by ne_set_proxy_auth to be called
 * from the neon lib to authenticate against a proxy. The data to authenticate
 * against comes from mirall throught vio_module_init function.
 */
static int ne_proxy_auth( void *userdata, const char *realm, int attempt,
                          char *username, char *password)
{
    (void) userdata;
    (void) realm;
    if( dav_session.proxy_user && strlen( dav_session.proxy_user ) < NE_ABUFSIZ) {
        strcpy( username, dav_session.proxy_user );
        if( dav_session.proxy_pwd && strlen( dav_session.proxy_pwd ) < NE_ABUFSIZ) {
            strcpy( password, dav_session.proxy_pwd );
        }
    }
    /* NTLM needs several attempts */
    return (attempt < 3) ? 0 : -1;
}

/* Configure the proxy depending on the variables */
static int configureProxy( ne_session *session )
{
    int port = 8080;
    int re = -1;

    if( ! session ) return -1;
    if( ! dav_session.proxy_type ) return 0; /* Go by NoProxy per default */

    if( dav_session.proxy_port > 0 ) {
        port = dav_session.proxy_port;
    }

    if( c_streq(dav_session.proxy_type, "NoProxy" )) {
        DEBUG_WEBDAV("No proxy configured.");
        re = 0;
    } else if( c_streq(dav_session.proxy_type, "DefaultProxy") ||
               c_streq(dav_session.proxy_type, "HttpProxy")    ||
               c_streq(dav_session.proxy_type, "HttpCachingProxy") ) {
        if( dav_session.proxy_host ) {
            DEBUG_WEBDAV("%s at %s:%d", dav_session.proxy_type, dav_session.proxy_host, port );
            ne_session_proxy(session, dav_session.proxy_host, port );
            re = 2;
        } else {
            DEBUG_WEBDAV("%s requested but no proxy host defined.", dav_session.proxy_type );
	    /* we used to try ne_system_session_proxy here, but we should rather err out
	       to behave exactly like the caller. */
        }
    } else if( c_streq(dav_session.proxy_type, "FtpCachingProxy") ||
               c_streq(dav_session.proxy_type, "Socks5Proxy") ) {
        DEBUG_WEBDAV( "Unsupported Proxy: %s", dav_session.proxy_type );
    }

    return re;
}

/*
 * This hook is called for with the response of a request. Here its checked
 * if a Set-Cookie header is there for the PHPSESSID. The key is stored into
 * the webdav session to be added to subsequent requests.
 */
static void post_request_hook(ne_request *req, void *userdata, const ne_status *status)
{
    const char *set_cookie_header = NULL;
    const char *sc  = NULL;
    char *key = NULL;

    (void) userdata;

    if (dav_session.session_key)
        return; /* We already have a session cookie, and we should ignore other ones */

    if(!(status && req)) return;
    if( status->klass == 2 || status->code == 401 ) {
        /* successful request */
        set_cookie_header =  ne_get_response_header( req, "Set-Cookie" );
        if( set_cookie_header ) {
            DEBUG_WEBDAV(" Set-Cookie found: %s", set_cookie_header);
            /* try to find a ', ' sequence which is the separator of neon if multiple Set-Cookie
             * headers are there.
             * The following code parses a string like this:
             * Set-Cookie: 50ace6bd8a669=p537brtt048jh8srlp2tuep7em95nh9u98mj992fbqc47d1aecp1;
             */
            sc = set_cookie_header;
            while(sc) {
                const char *sc_val = sc;
                const char *sc_end = sc_val;
                int cnt = 0;
                int len = strlen(sc_val); /* The length of the rest of the header string. */

                while( cnt < len && *sc_end != ';' && *sc_end != ',') {
                    cnt++;
                    sc_end++;
                }
                if( cnt == len ) {
                    /* exit: We are at the end. */
                    sc = NULL;
                } else if( *sc_end == ';' ) {
                    /* We are at the end of the session key. */
                    int keylen = sc_end-sc_val;
                    if( key ) {
                        int oldlen = strlen(key);
                        key = c_realloc(key, oldlen + 2 + keylen+1);
                        strcpy(key + oldlen, "; ");
                        strncpy(key + oldlen + 2, sc_val, keylen);
                        key[oldlen + 2 + keylen] = '\0';
                    } else {
                        key = c_malloc(keylen+1);
                        strncpy( key, sc_val, keylen );
                        key[keylen] = '\0';
                    }

                    /* now search for a ',' to find a potential other header entry */
                    while(cnt < len && *sc_end != ',') {
                        cnt++;
                        sc_end++;
                    }
                    if( cnt < len )
                        sc = sc_end+2; /* mind the space after the comma */
                    else
                        sc = NULL;
                } else if( *sc_end == ',' ) {
                    /* A new entry is to check. */
                    if( *(sc_end + 1) == ' ') {
                        sc = sc_end+2;
                    } else {
                        /* error condition */
                        sc = NULL;
                    }
                }
            }
        }
    } else {
        DEBUG_WEBDAV("Request failed, don't take session header.");
    }
    if( key ) {
        DEBUG_WEBDAV("----> Session-key: %s", key);
        SAFE_FREE(dav_session.session_key);
        dav_session.session_key = key;
    }
}

/*
 * this hook is called just after a request has been created, before its sent.
 * Here it is used to set the session cookie if available.
 */
static void request_created_hook(ne_request *req, void *userdata,
                                 const char *method, const char *requri)
{
    (void) userdata;
    (void) method;
    (void) requri;

    if( !req ) return;

    if(dav_session.session_key) {
        /* DEBUG_WEBDAV("Setting PHPSESSID to %s", dav_session.session_key); */
        ne_add_request_header(req, "Cookie", dav_session.session_key);
    }

    if(dav_session.proxy_type) {
        /* required for NTLM */
        ne_add_request_header(req, "Proxy-Connection", "Keep-Alive");
    }
}

/* called from neon */
static void ne_notify_status_cb (void *userdata, ne_session_status status,
                                 const ne_session_status_info *info)
{
    struct transfer_context *tc = (struct transfer_context*) userdata;

    if (_progresscb && (status == ne_status_sending || status == ne_status_recving)) {
        if (info->sr.total > 0)
            _progresscb(tc->url, CSYNC_NOTIFY_PROGRESS,
                        chunked_done + info->sr.progress,
                        chunked_total_size ? chunked_total_size : info->sr.total,
                        dav_session.userdata);

        if (chunked_total_size && info->sr.total == info->sr.progress)
            chunked_done += info->sr.total;
    }
}


/*
 * Connect to a DAV server
 * This function sets the flag _connected if the connection is established
 * and returns if the flag is set, so calling it frequently is save.
 */
static int dav_connect(const char *base_url) {
    int useSSL = 0;
    int rc;
    char protocol[6] = {'\0'};
    char uaBuf[256];
    char *path = NULL;
    char *scheme = NULL;
    char *host = NULL;
    unsigned int port = 0;
    int proxystate = -1;

    if (_connected) {
        return 0;
    }

    dav_session.time_delta_sum = 0;
    dav_session.time_delta_cnt = 0;
    dav_session.prev_delta     = 0;

    rc = c_parse_uri( base_url, &scheme, &dav_session.user, &dav_session.pwd, &host, &port, &path );
    if( rc < 0 ) {
        DEBUG_WEBDAV("Failed to parse uri %s", base_url );
        goto out;
    }

    DEBUG_WEBDAV("* scheme %s", scheme );
    DEBUG_WEBDAV("* host %s", host );
    DEBUG_WEBDAV("* port %u", port );
    DEBUG_WEBDAV("* path %s", path );

    if( strcmp( scheme, "owncloud" ) == 0 ) {
        strcpy( protocol, "http");
    } else if( strcmp( scheme, "ownclouds" ) == 0 ) {
        strcpy( protocol, "https");
        useSSL = 1;
    } else {
        DEBUG_WEBDAV("Invalid scheme %s, go outa here!", scheme );
        rc = -1;
        goto out;
    }

    DEBUG_WEBDAV("* user %s", dav_session.user ? dav_session.user : "");

    if (port == 0) {
        port = ne_uri_defaultport(protocol);
    }

    rc = ne_sock_init();
    DEBUG_WEBDAV("ne_sock_init: %d", rc );
    if (rc < 0) {
        rc = -1;
        goto out;
    }

    dav_session.ctx = ne_session_create( protocol, host, port);

    if (dav_session.ctx == NULL) {
        DEBUG_WEBDAV("Session create with protocol %s failed", protocol );
        rc = -1;
        goto out;
    }

    if (dav_session.read_timeout == 0)
        dav_session.read_timeout = 30; // Default from old code

    ne_set_read_timeout(dav_session.ctx, dav_session.read_timeout);

    snprintf( uaBuf, sizeof(uaBuf), "csyncoC/%s",CSYNC_STRINGIFY( LIBCSYNC_VERSION ));
    ne_set_useragent( dav_session.ctx, uaBuf);
    ne_set_server_auth(dav_session.ctx, ne_auth, 0 );

    if( useSSL ) {
        if (!ne_has_support(NE_FEATURE_SSL)) {
            DEBUG_WEBDAV("Error: SSL is not enabled.");
            rc = -1;
            goto out;
        }

        ne_ssl_trust_default_ca( dav_session.ctx );
        ne_ssl_set_verify( dav_session.ctx, verify_sslcert, 0 );
    }
    ne_redirect_register( dav_session.ctx );

    /* Hook to get the Session ID */
    ne_hook_post_headers( dav_session.ctx, post_request_hook, NULL );
    /* Hook called when a request is built. It sets the PHPSESSID header */
    ne_hook_create_request( dav_session.ctx, request_created_hook, NULL );

    /* Proxy support */
    proxystate = configureProxy( dav_session.ctx );
    if( proxystate < 0 ) {
        DEBUG_WEBDAV("Error: Proxy-Configuration failed.");
    } else if( proxystate > 0 ) {
        ne_set_proxy_auth( dav_session.ctx, ne_proxy_auth, 0 );
    }

    _connected = 1;
    rc = 0;
out:
    SAFE_FREE(path);
    SAFE_FREE(host);
    SAFE_FREE(scheme);
    return rc;
}

#ifndef HAVE_TIMEGM
#ifdef _WIN32
static int is_leap(unsigned y) {
    y += 1900;
    return (y % 4) == 0 && ((y % 100) != 0 || (y % 400) == 0);
}

static time_t timegm(struct tm *tm) {
    static const unsigned ndays[2][12] = {
    {31, 28, 31, 30, 31, 30, 31, 31, 30, 31, 30, 31},
    {31, 29, 31, 30, 31, 30, 31, 31, 30, 31, 30, 31} };

    time_t res = 0;
    int i;

    for (i = 70; i < tm->tm_year; ++i)
        res += is_leap(i) ? 366 : 365;

    for (i = 0; i < tm->tm_mon; ++i)
        res += ndays[is_leap(tm->tm_year)][i];
     res += tm->tm_mday - 1;
     res *= 24;
     res += tm->tm_hour;
     res *= 60;
     res += tm->tm_min;
     res *= 60;
     res += tm->tm_sec;
     return res;
}
#else
/* A hopefully portable version of timegm */
static time_t timegm(struct tm *tm ) {
     time_t ret;
     char *tz;

     tz = getenv("TZ");
     setenv("TZ", "", 1);
     tzset();
     ret = mktime(tm);
     if (tz)
         setenv("TZ", tz, 1);
     else
         unsetenv("TZ");
     tzset();
     return ret;
}
#endif /* Platform switch */
#endif /* HAVE_TIMEGM */

#define RFC1123_FORMAT "%3s, %02d %3s %4d %02d:%02d:%02d GMT"
static const char short_months[12][4] = {
    "Jan", "Feb", "Mar", "Apr", "May", "Jun",
    "Jul", "Aug", "Sep", "Oct", "Nov", "Dec"
};
/*
 * This function is borrowed from libneon's ne_httpdate_parse.
 * Unfortunately that one converts to local time but here UTC is
 * needed.
 * This one uses timegm instead, which returns UTC.
 */
static time_t oc_httpdate_parse( const char *date ) {
    struct tm gmt;
    char wkday[4], mon[4];
    int n;
    time_t result = 0;

    memset(&gmt, 0, sizeof(struct tm));

    /*  it goes: Sun, 06 Nov 1994 08:49:37 GMT */
    n = sscanf(date, RFC1123_FORMAT,
               wkday, &gmt.tm_mday, mon, &gmt.tm_year, &gmt.tm_hour,
               &gmt.tm_min, &gmt.tm_sec);
    /* Is it portable to check n==7 here? */
    gmt.tm_year -= 1900;
    for (n=0; n<12; n++)
        if (strcmp(mon, short_months[n]) == 0)
            break;
    /* tm_mon comes out as 12 if the month is corrupt, which is desired,
     * since the mktime will then fail */
    gmt.tm_mon = n;
    gmt.tm_isdst = -1;
    result = timegm(&gmt);
    return result;
}

/*
 * result parsing list.
 * This function is called to parse the result of the propfind request
 * to list directories on the WebDAV server. I takes a single resource
 * and fills a resource struct and stores it to the result list which
 * is stored in the listdir_context.
 */
static void results(void *userdata,
                    const ne_uri *uri,
                    const ne_prop_result_set *set)
{
    struct listdir_context *fetchCtx = userdata;
    struct resource *newres = 0;
    const char *clength, *modtime = NULL;
    const char *resourcetype = NULL;
    const char *md5sum = NULL;
    const ne_status *status = NULL;
    char *path = ne_path_unescape( uri->path );

    (void) status;
    if( ! fetchCtx ) {
        DEBUG_WEBDAV("No valid fetchContext");
        return;
    }

    if( ! fetchCtx->target ) {
        DEBUG_WEBDAV("error: target must not be zero!" );
        return;
    }

    /* Fill the resource structure with the data about the file */
    newres = c_malloc(sizeof(struct resource));
    newres->uri =  path; /* no need to strdup because ne_path_unescape already allocates */
    newres->name = c_basename( path );

    modtime      = ne_propset_value( set, &ls_props[0] );
    clength      = ne_propset_value( set, &ls_props[1] );
    resourcetype = ne_propset_value( set, &ls_props[2] );
    md5sum       = ne_propset_value( set, &ls_props[3] );

    newres->type = resr_normal;
    if( clength == NULL && resourcetype && strncmp( resourcetype, "<DAV:collection>", 16 ) == 0) {
        newres->type = resr_collection;
    }

    if (modtime) {
        newres->modtime = oc_httpdate_parse(modtime);
    }

    /* DEBUG_WEBDAV("Parsing Modtime: %s -> %llu", modtime, (unsigned long long) newres->modtime ); */

    if (clength) {
        char *p;

        newres->size = DAV_STRTOL(clength, &p, 10);
        if (*p) {
            newres->size = 0;
        }
        /* DEBUG_WEBDAV("Parsed File size for %s from %s: %lld", newres->name, clength, (long long)newres->size ); */
    }

    if( md5sum ) {
        int len = strlen(md5sum)-2;
        if( len > 0 ) {
            /* Skip the " around the string coming back from the ne_propset_value call */
            newres->md5 = c_malloc(len+1);
            strncpy( newres->md5, md5sum+1, len );
            newres->md5[len] = '\0';
        }
    }

    /* prepend the new resource to the result list */
    newres->next   = fetchCtx->list;
    fetchCtx->list = newres;
    fetchCtx->result_count = fetchCtx->result_count + 1;
    /* DEBUG_WEBDAV( "results for URI %s: %d %d", newres->name, (int)newres->size, (int)newres->type ); */
}



/*
 * fetches a resource list from the WebDAV server. This is equivalent to list dir.
 */
static struct listdir_context *fetch_resource_list(const char *uri, int depth)
{
    struct listdir_context *fetchCtx;
    int ret = 0;
    ne_propfind_handler *hdl = NULL;
    ne_request *request = NULL;
    const char *date_header = NULL;
    const char *content_type = NULL;
    char *curi = NULL;
    time_t server_time;
    time_t now;
    time_t time_diff;
    time_t time_diff_delta;
    const ne_status *req_status = NULL;

    curi = _cleanPath( uri );

    if (propfind_cache) {
        if (c_streq(curi, propfind_cache->target)) {
            propfind_cache->ref++;
            SAFE_FREE(curi);
            return propfind_cache;
        }
    }

    fetchCtx = c_malloc( sizeof( struct listdir_context ));
    if (!fetchCtx) {
        errno = ENOMEM;
        SAFE_FREE(curi);
        return NULL;
    }
    fetchCtx->list = NULL;
    fetchCtx->target = curi;
    fetchCtx->currResource = NULL;
    fetchCtx->ref = 1;

    /* do a propfind request and parse the results in the results function, set as callback */
    hdl = ne_propfind_create(dav_session.ctx, curi, depth);

    if(hdl) {
        ret = ne_propfind_named(hdl, ls_props, results, fetchCtx);
        request = ne_propfind_get_request( hdl );
        req_status = ne_get_status( request );
    }

    if( ret == NE_OK ) {
        fetchCtx->currResource = fetchCtx->list;
        /* Check the request status. */
        if( req_status->klass != 2 ) {
            set_errno_from_http_errcode(req_status->code);
            DEBUG_WEBDAV("ERROR: Request failed: status %d (%s)", req_status->code,
                         req_status->reason_phrase);
            ret = NE_CONNECT;
            set_error_message(req_status->reason_phrase);
            if (_progresscb) {
                _progresscb(uri, CSYNC_NOTIFY_ERROR,  req_status->code, (long long)(req_status->reason_phrase) ,dav_session.userdata);
            }
        }
        DEBUG_WEBDAV("Simple propfind result code %d.", req_status->code);
    } else {
        if( ret == NE_ERROR && req_status->code == 404) {
            errno = ENOENT;
        } else {
            set_errno_from_neon_errcode(ret);
        }
    }

    if( ret == NE_OK ) {
        /* Check the content type. If the server has a problem, ie. database is gone or such,
         * the content type is not xml but a html error message. Stop on processing if it's
         * not XML.
         * FIXME: Generate user error message from the reply content.
         */
        content_type =  ne_get_response_header( request, "Content-Type" );
        if( !(content_type && c_streq(content_type, "application/xml; charset=utf-8") ) ) {
            DEBUG_WEBDAV("ERROR: Content type of propfind request not XML: %s.",
                         content_type ?  content_type: "<empty>");
            errno = ERRNO_WRONG_CONTENT;
            set_error_message("Server error: PROPFIND reply is not XML formatted!");
            ret = NE_CONNECT;
        }
    }

    if( ret == NE_OK ) {
        date_header =  ne_get_response_header( request, "Date" );
        DEBUG_WEBDAV("Server Date from HTTP header value: %s", date_header);
        server_time = oc_httpdate_parse(date_header);
        if( server_time ) {
            now = time(NULL);
            time_diff = server_time - now;

            dav_session.time_delta_sum += time_diff;
            dav_session.time_delta_cnt++;

            /* Store the previous time delta */
            dav_session.prev_delta = dav_session.time_delta;

            /* check the changing of the time delta */
            time_diff_delta = llabs(dav_session.time_delta - time_diff);
            if( dav_session.time_delta_cnt == 1 ) {
                DEBUG_WEBDAV( "The first time_delta is %ld", time_diff );
            } else if( dav_session.time_delta_cnt > 1 ) {
                if( time_diff_delta > 5 ) {
                    DEBUG_WEBDAV("WRN: The time delta changed more than 5 second");
                    // errno = ERRNO_TIMEDELTA;
                    // ret = OC_TIMEDELTA_FAIL;
                } else {
                    DEBUG_WEBDAV("Ok: Time delta remained (almost) the same: %ld.", time_diff);
                }
            } else {
                DEBUG_WEBDAV("Difference to last server time delta: %ld", time_diff_delta );
            }
            dav_session.time_delta = time_diff;
        } else {
            DEBUG_WEBDAV("ERROR: Unable to parse server time.");
        }
    }

    if( ret != NE_OK ) {
        const char *err = NULL;

        err = ne_get_error( dav_session.ctx );
        DEBUG_WEBDAV("WRN: propfind named failed with %d, request error: %s", ret, err ? err : "<nil>");
    }

    if( hdl )
        ne_propfind_destroy(hdl);

    if( ret == NE_REDIRECT ) {
        const ne_uri *redir_ne_uri = NULL;
        char *redir_uri = NULL;
        redir_ne_uri = ne_redirect_location(dav_session.ctx);
        if( redir_ne_uri ) {
            redir_uri = ne_uri_unparse(redir_ne_uri);
            DEBUG_WEBDAV("Permanently moved to %s", redir_uri);
        }
    }
    if( ret == OC_TIMEDELTA_FAIL ) {
        DEBUG_WEBDAV("WRN: Time delta changed too much!");
        /* FIXME: Reasonable user warning */
    }

    if( ret != NE_OK ) {
        free_fetchCtx(fetchCtx);
        return NULL;
    }

    free_fetchCtx(propfind_cache);
    propfind_cache = fetchCtx;
    propfind_cache->ref++;
    return fetchCtx;
}

static struct listdir_context *fetch_resource_list_attempts(const char *uri, int depth)
{
    int i;

    struct listdir_context *fetchCtx = NULL;
    for(i = 0; i < 10; ++i) {
        fetchCtx = fetch_resource_list(uri, depth);
        if(fetchCtx) break;
        /* only loop in case the content is not XML formatted. Otherwise for every
         * non successful stat (for non existing directories) its tried 10 times. */
        if( errno != ERRNO_WRONG_CONTENT ) break;

        DEBUG_WEBDAV("=> Errno after fetch resource list for %s: %d", uri, errno);
        DEBUG_WEBDAV("   New attempt %i", i);
    }
    return fetchCtx;
}

/*
 * helper: convert a resource struct to file_stat struct.
 */
static csync_vio_file_stat_t *resourceToFileStat( struct resource *res )
{
    csync_vio_file_stat_t *lfs = NULL;

    if( ! res ) {
        return NULL;
    }

    lfs = c_malloc(sizeof(csync_vio_file_stat_t));
    if (lfs == NULL) {
        errno = ENOMEM;
        return NULL;
    }

    lfs->name = c_strdup( res->name );

    lfs->fields = CSYNC_VIO_FILE_STAT_FIELDS_NONE;
    if( res->type == resr_normal ) {
        lfs->fields |= CSYNC_VIO_FILE_STAT_FIELDS_TYPE;
        lfs->type = CSYNC_VIO_FILE_TYPE_REGULAR;
    } else if( res->type == resr_collection ) {
        lfs->fields |= CSYNC_VIO_FILE_STAT_FIELDS_TYPE;
        lfs->type = CSYNC_VIO_FILE_TYPE_DIRECTORY;
    } else {
        DEBUG_WEBDAV("ERROR: Unknown resource type %d", res->type);
    }

    /* Correct the mtime of the file with the server time delta */
    DEBUG_WEBDAV("  :> Subtracting %ld from modtime %llu", dav_session.time_delta,
		 (unsigned long long) res->modtime);
    lfs->mtime = res->modtime - dav_session.time_delta ;
    lfs->fields |= CSYNC_VIO_FILE_STAT_FIELDS_MTIME;
    lfs->size  = res->size;
    lfs->fields |= CSYNC_VIO_FILE_STAT_FIELDS_SIZE;
    if( res->md5 ) {
        lfs->md5   = c_strdup(res->md5);
    }
    lfs->fields |= CSYNC_VIO_FILE_STAT_FIELDS_MD5;
    return lfs;
}

/* WebDAV does not deliver permissions. Set a default here. */
static int _stat_perms( int type ) {
    int ret = 0;

    if( type == CSYNC_VIO_FILE_TYPE_DIRECTORY ) {
        /* DEBUG_WEBDAV("Setting mode in stat (dir)"); */
        /* directory permissions */
        ret = S_IFDIR | S_IRUSR | S_IWUSR | S_IXUSR /* directory, rwx for user */
                | S_IRGRP | S_IXGRP                       /* rx for group */
                | S_IROTH | S_IXOTH;                      /* rx for others */
    } else {
        /* regualar file permissions */
        /* DEBUG_WEBDAV("Setting mode in stat (file)"); */
        ret = S_IFREG | S_IRUSR | S_IWUSR /* regular file, user read & write */
                | S_IRGRP                         /* group read perm */
                | S_IROTH;                        /* others read perm */
    }
    return ret;
}

static void fill_stat_cache( csync_vio_file_stat_t *lfs ) {

    if( _stat_cache.name ) SAFE_FREE(_stat_cache.name);
    if( _stat_cache.md5  ) SAFE_FREE(_stat_cache.md5 );

    if( !lfs) return;

    _stat_cache.name   = c_strdup(lfs->name);
    _stat_cache.mtime  = lfs->mtime;
    _stat_cache.fields = lfs->fields;
    _stat_cache.type   = lfs->type;
    _stat_cache.size   = lfs->size;
    if( lfs->md5 ) {
        _stat_cache.md5    = c_strdup(lfs->md5);
    }
}



/*
 * file functions
 */
static int owncloud_stat(const char *uri, csync_vio_file_stat_t *buf) {
    /* get props:
     *   modtime
     *   creattime
     *   size
     */
    csync_vio_file_stat_t *lfs = NULL;
    struct listdir_context  *fetchCtx = NULL;
    char *decodedUri = NULL;
    int len = 0;
    errno = 0;

    DEBUG_WEBDAV("owncloud_stat %s called", uri );

    buf->name = c_basename(uri);

    if (buf->name == NULL) {
        errno = ENOMEM;
        return -1;
    }

    if( _stat_cache.name && strcmp( buf->name, _stat_cache.name ) == 0 ) {
        buf->fields  = CSYNC_VIO_FILE_STAT_FIELDS_NONE;
        buf->fields |= CSYNC_VIO_FILE_STAT_FIELDS_TYPE;
        buf->fields |= CSYNC_VIO_FILE_STAT_FIELDS_SIZE;
        buf->fields |= CSYNC_VIO_FILE_STAT_FIELDS_MTIME;
        buf->fields |= CSYNC_VIO_FILE_STAT_FIELDS_PERMISSIONS;

        buf->fields = _stat_cache.fields;
        buf->type   = _stat_cache.type;
        buf->mtime  = _stat_cache.mtime;
        buf->size   = _stat_cache.size;
        buf->mode   = _stat_perms( _stat_cache.type );
        buf->md5    = NULL;
        if( _stat_cache.md5 ) {
            buf->md5    = c_strdup( _stat_cache.md5 );
            buf->fields |= CSYNC_VIO_FILE_STAT_FIELDS_MD5;
        }
        return 0;
    }

    /* fetch data via a propfind call. */
    /* fetchCtx = fetch_resource_list( uri, NE_DEPTH_ONE); */
    fetchCtx = fetch_resource_list_attempts( uri, NE_DEPTH_ONE);
    DEBUG_WEBDAV("=> Errno after fetch resource list for %s: %d", uri, errno);
    if (!fetchCtx) {
        return -1;
    }

    if( fetchCtx ) {
        struct resource *res = fetchCtx->list;
        while( res ) {
            /* remove trailing slashes */
            len = strlen(res->uri);
            while( len > 0 && res->uri[len-1] == '/' ) --len;
            decodedUri = ne_path_unescape( fetchCtx->target ); /* allocates memory */

            /* Only do the comparaison of the part of the string without the trailing
               slashes, and make sure decodedUri is not too large */
            if( strncmp(res->uri, decodedUri, len ) == 0 && decodedUri[len] == '\0') {
                SAFE_FREE( decodedUri );
                break;
            }
            res = res->next;
            SAFE_FREE( decodedUri );
        }
        if( res ) {
            DEBUG_WEBDAV("Working on file %s", res->name );
        } else {
            DEBUG_WEBDAV("ERROR: Result struct not valid!");
        }

        lfs = resourceToFileStat( res );
        if( lfs ) {
            buf->fields = CSYNC_VIO_FILE_STAT_FIELDS_NONE;
            buf->fields |= CSYNC_VIO_FILE_STAT_FIELDS_TYPE;
            buf->fields |= CSYNC_VIO_FILE_STAT_FIELDS_SIZE;
            buf->fields |= CSYNC_VIO_FILE_STAT_FIELDS_MTIME;
            buf->fields |= CSYNC_VIO_FILE_STAT_FIELDS_PERMISSIONS;
            buf->fields |= CSYNC_VIO_FILE_STAT_FIELDS_MD5;

            buf->fields = lfs->fields;
            buf->type   = lfs->type;
            buf->mtime  = lfs->mtime;
            buf->size   = lfs->size;
            buf->mode   = _stat_perms( lfs->type );
            buf->md5    = NULL;
            if( lfs->md5 ) {
                buf->md5    = c_strdup( lfs->md5 );
            }

            /* fill the static stat buf as input for the stat function */
            csync_vio_file_stat_destroy( lfs );
        }

        free_fetchCtx( fetchCtx );
    }
    DEBUG_WEBDAV("STAT result from propfind: %s, mtime: %llu", buf->name ? buf->name:"NULL",
                    (unsigned long long) buf->mtime );

    return 0;
}

static ssize_t owncloud_write(csync_vio_method_handle_t *fhandle, const void *buf, size_t count) {
    (void) fhandle;
    (void) buf;
    (void) count;

    return 0;
}

static int content_reader(void *userdata, const char *buf, size_t len)
{
   struct transfer_context *writeCtx = userdata;
   size_t written = 0;

   if( buf && writeCtx->fd ) {
       /* DEBUG_WEBDAV("Writing %scompressed %d bytes", (writeCtx->decompress ? "" : "NON "), len); */
       written = write(writeCtx->fd, buf, len);
       if( len != written ) {
           DEBUG_WEBDAV("WRN: content_reader wrote wrong num of bytes: %zu, %zu", len, written);
       }
       return NE_OK;
   } else {
     errno = EBADF;
   }
   return NE_ERROR;
}

/*
 * This hook is called after the response is here from the server, but before
 * the response body is parsed. It decides if the response is compressed and
 * if it is it installs the compression reader accordingly.
 * If the response is not compressed, the normal response body reader is installed.
 */

static void install_content_reader( ne_request *req, void *userdata, const ne_status *status )
{
    const char *enc = NULL;
    struct transfer_context *writeCtx = userdata;

    (void) status;

    if( !writeCtx ) {
        DEBUG_WEBDAV("Error: install_content_reader called without valid write context!");
        return;
    }

    enc = ne_get_response_header( req, "Content-Encoding" );
    DEBUG_WEBDAV("Content encoding ist <%s> with status %d", enc ? enc : "empty",
                  status ? status->code : -1 );

    if( enc && c_streq( enc, "gzip" )) {
        writeCtx->decompress = ne_decompress_reader( req, ne_accept_2xx,
                                                     content_reader,     /* reader callback */
                                                     (void*) writeCtx );  /* userdata        */
    } else {
        ne_add_response_body_reader( req, ne_accept_2xx,
                                     content_reader,
                                     (void*) writeCtx );
        writeCtx->decompress = NULL;
    }

    enc = ne_get_response_header( req, "ETag" );
    if (enc && *enc) {
        SAFE_FREE(_id_cache.uri);
        SAFE_FREE(_id_cache.id);
        _id_cache.uri = c_strdup(writeCtx->url);
        _id_cache.id = c_strdup(enc);
    }
}

static char*_lastDir = NULL;

/* capabilities are currently:
 *  bool atomar_copy_support - oC provides atomar copy
 *  bool do_post_copy_stat   - oC does not want the post copy check
 *  bool time_sync_required  - oC does not require the time sync
 *  int  unix_extensions     - oC supports unix extensions.
 *  bool propagate_on_fd     - oC supports the send_file method.
 */
static csync_vio_capabilities_t _owncloud_capabilities = { true, false, false, 0, true };

static csync_vio_capabilities_t *owncloud_capabilities(void)
{
#ifdef _WIN32
  _owncloud_capabilities.unix_extensions = 0;
#endif
  return &_owncloud_capabilities;
}

static const char* owncloud_file_id( const char *path )
{
    ne_request *req    = NULL;
    const char *header = NULL;
    char *uri          = _cleanPath(path);
    char *buf          = NULL;
    const char *cbuf   = NULL;
    csync_vio_file_stat_t *fs = NULL;
    bool doHeadRequest = false;

    if (_id_cache.uri && c_streq(path, _id_cache.uri)) {
        header = _id_cache.id;
    }

    doHeadRequest= false; /* ownCloud server doesn't have good support for HEAD yet */

    if( !header && doHeadRequest ) {
        int neon_stat;
        /* Perform an HEAD request to the resource. HEAD delivers the
         * ETag header back. */
        req = ne_request_create(dav_session.ctx, "HEAD", uri);
        neon_stat = ne_request_dispatch(req);
        set_errno_from_neon_errcode( neon_stat );

        header = ne_get_response_header(req, "etag");
    }
    /* If the request went wrong or the server did not respond correctly
     * (that can happen for collections) a stat call is done which translates
     * into a PROPFIND request.
     */
    if( ! header ) {
        /* ... and do a stat call. */
        fs = csync_vio_file_stat_new();
        if(fs == NULL) {
            DEBUG_WEBDAV( "owncloud_file_id: memory fault.");
            errno = ENOMEM;
            return NULL;
        }
        if( owncloud_stat( path, fs ) == 0 ) {
            header = fs->md5;
        }
    }

    /* In case the result is surrounded by "" cut them away. */
    if( header ) {
        if( header [0] == '"' && header[ strlen(header)-1] == '"') {
            int len = strlen( header )-2;
            buf = c_malloc( len+1 );
            strncpy( buf, header+1, len );
            buf[len] = '\0';
            cbuf = buf;
            /* do not free header here, as it belongs to the request */
        } else {
            cbuf = c_strdup(header);
        }
    }
    DEBUG_WEBDAV("Get file ID for %s: %s", path, cbuf ? cbuf:"<null>");
    if( fs ) csync_vio_file_stat_destroy(fs);
    if( req ) ne_request_destroy(req);
    SAFE_FREE(uri);

    return cbuf;
}

static csync_vio_method_handle_t *owncloud_open(const char *durl,
                                                int flags,
                                                mode_t mode) {
    char *uri = NULL;
    char *dir = NULL;
    int put = 0;
    int rc = NE_OK;

    struct transfer_context *writeCtx = NULL;
    csync_vio_file_stat_t statBuf;
    ZERO_STRUCT(statBuf);

    (void) mode; /* unused on webdav server */
    DEBUG_WEBDAV( "=> open called for %s", durl );

    uri = _cleanPath( durl );
    if( ! uri ) {
        DEBUG_WEBDAV("Failed to clean path for %s", durl );
        errno = EACCES;
        rc = NE_ERROR;
    }

    if( rc == NE_OK )
        dav_connect( durl );

    if (flags & O_WRONLY) {
        put = 1;
    }
    if (flags & O_RDWR) {
        put = 1;
    }
    if (flags & O_CREAT) {
        put = 1;
    }

    if( rc == NE_OK && put ) {
        /* check if the dir name exists. Otherwise return ENOENT */
        dir = c_dirname( durl );
        if (dir == NULL) {
            errno = ENOMEM;
            SAFE_FREE(uri);
            return NULL;
        }
        DEBUG_WEBDAV("Stating directory %s", dir );
        if( c_streq( dir, _lastDir )) {
            DEBUG_WEBDAV("Dir %s is there, we know it already.", dir);
        } else {
            if( owncloud_stat( dir, &statBuf ) == 0 ) {
                SAFE_FREE(statBuf.name);
                SAFE_FREE(statBuf.md5);
                DEBUG_WEBDAV("Directory of file to open exists.");
                SAFE_FREE( _lastDir );
                _lastDir = c_strdup(dir);

            } else {
                DEBUG_WEBDAV("Directory %s of file to open does NOT exist.", dir );
                /* the directory does not exist. That is an ENOENT */
                errno = ENOENT;
                SAFE_FREE(dir);
                SAFE_FREE(uri);
                SAFE_FREE(statBuf.name);
                return NULL;
            }
        }
    }

    writeCtx = c_malloc( sizeof(struct transfer_context) );
    writeCtx->url = c_strdup(durl);
    writeCtx->req = NULL;
    writeCtx->fd = -1;

    if( rc == NE_OK && put) {
        DEBUG_WEBDAV("PUT request on %s!", uri);
        writeCtx->method = "PUT";
    }

    if( rc == NE_OK && ! put ) {
        writeCtx->method = "GET";
        DEBUG_WEBDAV("GET request on %s", uri );
    }

    if( rc != NE_OK ) {
        SAFE_FREE( writeCtx );
    }

    SAFE_FREE( uri );
    SAFE_FREE( dir );

    return (csync_vio_method_handle_t *) writeCtx;
}

static csync_vio_method_handle_t *owncloud_creat(const char *durl, mode_t mode) {

    csync_vio_method_handle_t *handle = owncloud_open(durl, O_CREAT|O_WRONLY|O_TRUNC, mode);

    /* on create, the file needs to be created empty */
    owncloud_write( handle, NULL, 0 );

    return handle;
}

static int owncloud_sendfile(csync_vio_method_handle_t *src, csync_vio_method_handle_t *hdl ) {
    int rc  = 0;
    int neon_stat;
    const ne_status *status;
    struct transfer_context *write_ctx = (struct transfer_context*) hdl;
    fhandle_t *fh = (fhandle_t *) src;
    int fd;
    int error_code = 0;
    const char *error_string = NULL;
    char *clean_uri = NULL;

    if( ! write_ctx ) {
        errno = EINVAL;
        return -1;
    }

    if( !fh ) {
        errno = EINVAL;
        return -1;
    }
    fd = fh->fd;

    clean_uri = _cleanPath( write_ctx->url );

    chunked_total_size = 0;
    chunked_done = 0;

    DEBUG_WEBDAV("Sendfile handling request type %s.", write_ctx->method);

    /* Copy from the file descriptor if method == PUT
     * Copy to the file descriptor if method == GET
     */

    if( c_streq( write_ctx->method, "PUT") ) {
        /* stat the source-file to get the file size. */
        csync_stat_t sb;
        if (_progresscb) {
            ne_set_notifier(dav_session.ctx, ne_notify_status_cb, write_ctx);
            _progresscb(write_ctx->url, CSYNC_NOTIFY_START_UPLOAD, 0 , 0, dav_session.userdata);
        }
        if( fstat( fd, &sb ) != 0 ) {
            DEBUG_WEBDAV("Could not stat file descriptor");
            rc = 1;
        } else if (sb.st_size < 1024*1024*2) {
            /* Transmit a file through PUT */
            ne_request *request = ne_request_create(dav_session.ctx, "PUT", clean_uri);
            write_ctx->req = request;
            if( request ) {
                /* Attach the request to the file descriptor */
                ne_set_request_body_fd(request, fd, 0, sb.st_size);
                DEBUG_WEBDAV("Put file size: %lld, variable sizeof: %ld", (long long int) sb.st_size,
                             sizeof(sb.st_size));

                /* Start the request. */
                neon_stat = ne_request_dispatch( write_ctx->req );
                set_errno_from_neon_errcode( neon_stat );

                status = ne_get_status( request );
                if( status->klass != 2 ) {
                    DEBUG_WEBDAV("sendfile request failed with http status %d!", status->code);
                    set_errno_from_http_errcode( status->code );
                    /* decide if soft error or hard error that stops the whole sync. */
                    /* Currently all problems concerning one file are soft errors */
                    if( status->klass == 4 /* Forbidden and stuff, soft error */ ) {
                        rc = 1;
                    } else if( status->klass == 5 /* Server errors and such */ ) {
                        rc = 1; /* No Abort on individual file errors. */
                    } else {
                        rc = 1;
                    }

                    error_code = status->code;
                    error_string = status->reason_phrase;
                } else {
                    DEBUG_WEBDAV("http request all cool, result code %d", status->code);
                }
            } else {
                DEBUG_WEBDAV("Did not find a valid request!");
                rc = 1;
            }
        } else {
            /* use httpbf */
            hbf_transfer_t *trans = hbf_init_transfer(clean_uri);
            if (!trans) {
                DEBUG_WEBDAV("hbf_init_transfer failed");
                rc = 1;
            } else {
                Hbf_State state = hbf_splitlist(trans, fd);
<<<<<<< HEAD
=======
                if (dav_session.chunk_info && dav_session.chunk_info->transfer_id) {
                    DEBUG_WEBDAV("We have chunk info %d %d ", dav_session.chunk_info->start_id, dav_session.chunk_info->transfer_id);
                    trans->start_id = dav_session.chunk_info->start_id;
                    trans->transfer_id = dav_session.chunk_info->transfer_id;
                }
>>>>>>> 2205c9a3
                if( state == HBF_SUCCESS ) {
                    chunked_total_size = sb.st_size;
                    /* Transfer all the chunks through the HTTP session using PUT. */
                    state = hbf_transfer( dav_session.ctx, trans, "PUT" );
                }

                if ( state != HBF_SUCCESS ) {
                    error_string = hbf_error_string(state);
                    rc = 1;
<<<<<<< HEAD
                }
            }
=======
                    if (dav_session.chunk_info) {
                        dav_session.chunk_info->start_id = trans->start_id;
                        dav_session.chunk_info->transfer_id = trans->transfer_id;
                    }
                }
            }
            hbf_free_transfer(trans);
>>>>>>> 2205c9a3
        }
        if (_progresscb) {
            ne_set_notifier(dav_session.ctx, 0, 0);
            _progresscb(write_ctx->url, rc != NE_OK ? CSYNC_NOTIFY_ERROR :
                                CSYNC_NOTIFY_FINISHED_UPLOAD, error_code,
                                (long long)(error_string), dav_session.userdata);
        }
    } else if( c_streq( write_ctx->method, "GET") ) {
      /* GET a file to the file descriptor */
      /* actually do the request */
      int retry = 0;
      DEBUG_WEBDAV("  -- GET on %s", write_ctx->url);
      write_ctx->fd = fd;
      if (_progresscb) {
        ne_set_notifier(dav_session.ctx, ne_notify_status_cb, write_ctx);
        _progresscb(write_ctx->url, CSYNC_NOTIFY_START_DOWNLOAD, 0 , 0, dav_session.userdata);
      }

      do {
        csync_stat_t sb;

        if (write_ctx->req)
          ne_request_destroy( write_ctx->req );

        write_ctx->req = ne_request_create(dav_session.ctx, "GET", clean_uri);;

        /* Allow compressed content by setting the header */
        ne_add_request_header( write_ctx->req, "Accept-Encoding", "gzip" );

        if (fstat(fd, &sb) >= 0 && sb.st_size > 0) {
            char brange[64];
            ne_snprintf(brange, sizeof brange, "bytes=%lld-", (long long) sb.st_size);
            ne_add_request_header(write_ctx->req, "Range", brange);
            ne_add_request_header(write_ctx->req, "Accept-Ranges", "bytes");
            DEBUG_WEBDAV("Retry with range %s", brange);
        }

        /* hook called before the content is parsed to set the correct reader,
         * either the compressed- or uncompressed reader.
         */
        ne_hook_post_headers( dav_session.ctx, install_content_reader, write_ctx );

        neon_stat = ne_request_dispatch(write_ctx->req );
        /* possible return codes are:
         *  NE_OK, NE_AUTH, NE_CONNECT, NE_TIMEOUT, NE_ERROR (from ne_request.h)
         */

        if( neon_stat != NE_OK ) {
            if (neon_stat == NE_TIMEOUT && (++retry) < 3)
                continue;

            set_errno_from_neon_errcode(neon_stat);
            DEBUG_WEBDAV("Error GET: Neon: %d, errno %d", neon_stat, errno);
            error_string = dav_session.error_string;
            error_code = errno;
            rc = 1;
        } else {
            status = ne_get_status( write_ctx->req );
            DEBUG_WEBDAV("GET http result %d (%s)", status->code, status->reason_phrase ? status->reason_phrase : "<empty");
            if( status->klass != 2 ) {
                DEBUG_WEBDAV("sendfile request failed with http status %d!", status->code);
                set_errno_from_http_errcode( status->code );
                /* decide if soft error or hard error that stops the whole sync. */
                /* Currently all problems concerning one file are soft errors */
                if( status->klass == 4 /* Forbidden and stuff, soft error */ ) {
                    rc = 1;
                } else if( status->klass == 5 /* Server errors and such */ ) {
                    rc = 1; /* No Abort on individual file errors. */
                } else {
                    rc = 1;
                }
                error_code = status->code;
                error_string = status->reason_phrase;
            } else {
                DEBUG_WEBDAV("http request all cool, result code %d", status->code);
            }
        }

        /* delete the hook again, otherwise they get chained as they are with the session */
        ne_unhook_post_headers( dav_session.ctx, install_content_reader, write_ctx );

        /* if the compression handle is set through the post_header hook, delete it. */
        if( write_ctx->decompress ) {
            ne_decompress_destroy( write_ctx->decompress );
        }
        break;
      } while (1);
      if (_progresscb) {
          ne_set_notifier(dav_session.ctx, 0, 0);
          _progresscb(write_ctx->url, (rc != NE_OK) ? CSYNC_NOTIFY_ERROR :
                      CSYNC_NOTIFY_FINISHED_DOWNLOAD, error_code ,
                      (long long)(error_string), dav_session.userdata);
      }
    } else  {
        DEBUG_WEBDAV("Unknown method!");
        rc = -1;
    }

    chunked_total_size = 0;
    chunked_done = 0;

    SAFE_FREE(clean_uri);
    return rc;
}

static int owncloud_close(csync_vio_method_handle_t *fhandle) {
    struct transfer_context *writeCtx;

    int ret = 0;

    writeCtx = (struct transfer_context*) fhandle;

    if (fhandle == NULL) {
        DEBUG_WEBDAV("*** Close returns errno EBADF!");
        errno = EBADF;
        return -1;
    }

    if (writeCtx->req)
        ne_request_destroy( writeCtx->req );

    if( ret != -1 && strcmp( writeCtx->method, "PUT" ) == 0 ) {
        // Clear the cache so get_id gets the updates
        clean_caches();
    }

    /* free mem. Note that the request mem is freed by the ne_request_destroy call */
    SAFE_FREE( writeCtx->url );
    SAFE_FREE( writeCtx );

    return ret;
}

static ssize_t owncloud_read(csync_vio_method_handle_t *fhandle, void *buf, size_t count) {
    size_t len = 0;

    (void) fhandle;
    (void) buf;
    (void) count;

    return len;
}

static off_t owncloud_lseek(csync_vio_method_handle_t *fhandle, off_t offset, int whence) {
    (void) fhandle;
    (void) offset;
    (void) whence;

    return -1;
}

/*
 * directory functions
 */
static csync_vio_method_handle_t *owncloud_opendir(const char *uri) {
    struct listdir_context *fetchCtx = NULL;

    DEBUG_WEBDAV("opendir method called on %s", uri );

    dav_connect( uri );

    /* fetchCtx = fetch_resource_list( uri, NE_DEPTH_ONE ); */
    fetchCtx = fetch_resource_list_attempts( uri, NE_DEPTH_ONE);
    if( !fetchCtx ) {
        /* errno is set properly in fetch_resource_list */
        DEBUG_WEBDAV("Errno set to %d", errno);
        return NULL;
    } else {
        fetchCtx->currResource = fetchCtx->list;
        DEBUG_WEBDAV("opendir returning handle %p", (void*) fetchCtx );
        return fetchCtx;
    }
    /* no freeing of curi because its part of the fetchCtx and gets freed later */
}

static int owncloud_closedir(csync_vio_method_handle_t *dhandle) {

    struct listdir_context *fetchCtx = dhandle;

    DEBUG_WEBDAV("closedir method called %p!", dhandle);

    free_fetchCtx(fetchCtx);

    return 0;
}

static csync_vio_file_stat_t *owncloud_readdir(csync_vio_method_handle_t *dhandle) {

    struct listdir_context *fetchCtx = dhandle;

    if( fetchCtx->currResource ) {
        // DEBUG_WEBDAV("readdir method called for %s", fetchCtx->currResource->uri);
    } else {
        /* DEBUG_WEBDAV("An empty dir or at end"); */
        return NULL;
    }

    while( fetchCtx && fetchCtx->currResource ) {
        resource* currResource = fetchCtx->currResource;
        char *escaped_path = NULL;

        /* set pointer to next element */
        fetchCtx->currResource = fetchCtx->currResource->next;

        /* It seems strange: first uri->path is unescaped to escape it in the next step again.
         * The reason is that uri->path is not completely escaped (ie. it seems only to have
         * spaces escaped), while the fetchCtx->target is fully escaped.
         * See http://bugs.owncloud.org/thebuggenie/owncloud/issues/oc-613
         */
        escaped_path = ne_path_escape( currResource->uri );
        if (ne_path_compare(fetchCtx->target, escaped_path) != 0) {
            csync_vio_file_stat_t* lfs = resourceToFileStat(currResource);
            fill_stat_cache(lfs);
            SAFE_FREE( escaped_path );
            return lfs;
        }

        /* This is the target URI */
        DEBUG_WEBDAV( "Skipping target resource.");
        SAFE_FREE( escaped_path );
    }

    return NULL;
}

static int owncloud_mkdir(const char *uri, mode_t mode) {
    int rc = NE_OK;
    int len = 0;

    char *path = _cleanPath( uri );
    (void) mode; /* unused */

    if( ! path ) {
        errno = EINVAL;
        rc = -1;
    }
    rc = dav_connect(uri);
    if (rc < 0) {
        errno = EINVAL;
    }

    /* the uri path is required to have a trailing slash */
    if( rc >= 0 ) {
        len = strlen( path );
        if( path[len-1] != '/' ) {
            path = c_realloc(path, len+2);
            path[len]= '/';
            path[len+1] = 0;
        }
        DEBUG_WEBDAV("MKdir on %s", path );

        rc = ne_mkcol(dav_session.ctx, path );
        set_errno_from_neon_errcode(rc);
        /* Special for mkcol: it returns 405 if the directory already exists.
         * To keep csync vio_mkdirs working errno EEXIST has to be returned. */
        if (errno == EPERM && http_result_code_from_session() == 405)
            errno = EEXIST;
    }
    SAFE_FREE( path );

    if( rc < 0 || rc != NE_OK ) {
        return -1;
    }
    return 0;
}

static int owncloud_rmdir(const char *uri) {
    int rc = NE_OK;
    char* curi = _cleanPath( uri );

    rc = dav_connect(uri);
    if (rc < 0) {
        errno = EINVAL;
    }

    if( rc >= 0 ) {
        rc = ne_delete(dav_session.ctx, curi);
        set_errno_from_neon_errcode( rc );
    }
    SAFE_FREE( curi );
    if( rc < 0 || rc != NE_OK ) {
        return -1;
    }

    return 0;
}

static int owncloud_rename(const char *olduri, const char *newuri) {
    char *src = NULL;
    char *target = NULL;
    int rc = NE_OK;


    rc = dav_connect(olduri);
    if (rc < 0) {
        errno = EINVAL;
    }

    src    = _cleanPath( olduri );
    target = _cleanPath( newuri );

    if( rc >= 0 ) {
        DEBUG_WEBDAV("MOVE: %s => %s: %d", src, target, rc );
        rc = ne_move(dav_session.ctx, 1, src, target );

        set_errno_from_neon_errcode(rc);
    }
    SAFE_FREE( src );
    SAFE_FREE( target );

    if( rc != NE_OK )
        return -1;
    return 0;
}

static int owncloud_unlink(const char *uri) {
    int rc = NE_OK;
    char *path = _cleanPath( uri );

    if( ! path ) {
        rc = NE_ERROR;
        errno = EINVAL;
    }
    if( rc == NE_OK ) {
        rc = dav_connect(uri);
        if (rc < 0) {
            errno = EINVAL;
        }
    }
    if( rc == NE_OK ) {
        rc = ne_delete( dav_session.ctx, path );
            set_errno_from_neon_errcode(rc);
    }
    SAFE_FREE( path );

    return 0;
}

static int owncloud_chmod(const char *uri, mode_t mode) {
    (void) uri;
    (void) mode;

    return 0;
}

static int owncloud_chown(const char *uri, uid_t owner, gid_t group) {
    (void) uri;
    (void) owner;
    (void) group;

    return 0;
}

static char *owncloud_error_string()
{
    return dav_session.error_string;
}

static int owncloud_utimes(const char *uri, const struct timeval *times) {

    ne_proppatch_operation ops[2];
    ne_propname pname;
    int rc = NE_OK;
    char val[255];
    char *curi = NULL;
    const struct timeval *modtime = times+1;
    long newmodtime;

    curi = _cleanPath( uri );

    if( ! uri ) {
        errno = ENOENT;
        return -1;
    }
    if( !times ) {
        errno = EACCES;
        return -1; /* FIXME: Find good errno */
    }
    pname.nspace = "DAV:";
    pname.name = "lastmodified";

    newmodtime = modtime->tv_sec;

    DEBUG_WEBDAV("Add a time delta to modtime %lu: %llu",
                 modtime->tv_sec, (unsigned long long) dav_session.time_delta);
    newmodtime += dav_session.time_delta;

    snprintf( val, sizeof(val), "%ld", newmodtime );
    DEBUG_WEBDAV("Setting LastModified of %s to %s", curi, val );

    ops[0].name = &pname;
    ops[0].type = ne_propset;
    ops[0].value = val;

    ops[1].name = NULL;

    rc = ne_proppatch( dav_session.ctx, curi, ops );
    SAFE_FREE(curi);

    if( rc != NE_OK ) {
        set_errno_from_neon_errcode(rc);
        DEBUG_WEBDAV("Error in propatch: %d", rc);
        return -1;
    }

    clean_caches();

    return 0;
}

static int owncloud_set_property(const char *key, void *data) {
#define READ_STRING_PROPERTY(P) \
    if (c_streq(key, #P)) { \
        SAFE_FREE(dav_session.P); \
        dav_session.P = c_strdup((const char*)data); \
        return 0; \
    }
    READ_STRING_PROPERTY(session_key)
    READ_STRING_PROPERTY(proxy_type)
    READ_STRING_PROPERTY(proxy_host)
    READ_STRING_PROPERTY(proxy_user)
    READ_STRING_PROPERTY(proxy_pwd)
#undef READ_STRING_PROPERTY

    if (c_streq(key, "proxy_port")) {
        dav_session.proxy_port = *(int*)(data);
        return 0;
    }
    if (c_streq(key, "progress_callback")) {
        _progresscb = *(csync_progress_callback*)(data);
        return 0;
    }
    if (c_streq(key, "read_timeout") || c_streq(key, "timeout")) {
        dav_session.read_timeout = *(int*)(data);
        return 0;
    }
    if( c_streq(key, "csync_context")) {
        dav_session.csync_ctx = data;
        return 0;
    }
    if( c_streq(key, "hbf_info")) {
        dav_session.chunk_info = (csync_hbf_info_t *)(data);
        return 0;
    }

    return -1;
}

csync_vio_method_t _method = {
    .method_table_size = sizeof(csync_vio_method_t),
    .get_capabilities = owncloud_capabilities,
    .get_file_id = owncloud_file_id,
    .open = owncloud_open,
    .creat = owncloud_creat,
    .close = owncloud_close,
    .read = owncloud_read,
    .write = owncloud_write,
    .sendfile = owncloud_sendfile,
    .lseek = owncloud_lseek,
    .opendir = owncloud_opendir,
    .closedir = owncloud_closedir,
    .readdir = owncloud_readdir,
    .mkdir = owncloud_mkdir,
    .rmdir = owncloud_rmdir,
    .stat = owncloud_stat,
    .rename = owncloud_rename,
    .unlink = owncloud_unlink,
    .chmod = owncloud_chmod,
    .chown = owncloud_chown,
    .utimes = owncloud_utimes,
    .set_property = owncloud_set_property,
    .get_error_string = owncloud_error_string
};

csync_vio_method_t *vio_module_init(const char *method_name, const char *args,
                                    csync_auth_callback cb, void *userdata) {
    (void) method_name;
    (void) args;

    _authcb = cb;
    _connected = 0;  /* triggers dav_connect to go through the whole neon setup */

    memset(&dav_session, 0, sizeof(dav_session));
    dav_session.userdata = userdata;

    return &_method;
}

void vio_module_shutdown(csync_vio_method_t *method) {
    (void) method;

    SAFE_FREE( dav_session.user );
    SAFE_FREE( dav_session.pwd );

    SAFE_FREE( dav_session.proxy_type );
    SAFE_FREE( dav_session.proxy_host );
    SAFE_FREE( dav_session.proxy_user );
    SAFE_FREE( dav_session.proxy_pwd  );
    SAFE_FREE( dav_session.session_key);
    SAFE_FREE( dav_session.error_string );

    SAFE_FREE( _lastDir );

    clean_caches();

    if( dav_session.ctx )
        ne_session_destroy( dav_session.ctx );
    /* DEBUG_WEBDAV( "********** vio_module_shutdown" ); */

    ne_sock_exit();
}

/* vim: set ts=4 sw=4 et cindent: */<|MERGE_RESOLUTION|>--- conflicted
+++ resolved
@@ -1668,14 +1668,11 @@
                 rc = 1;
             } else {
                 Hbf_State state = hbf_splitlist(trans, fd);
-<<<<<<< HEAD
-=======
                 if (dav_session.chunk_info && dav_session.chunk_info->transfer_id) {
                     DEBUG_WEBDAV("We have chunk info %d %d ", dav_session.chunk_info->start_id, dav_session.chunk_info->transfer_id);
                     trans->start_id = dav_session.chunk_info->start_id;
                     trans->transfer_id = dav_session.chunk_info->transfer_id;
                 }
->>>>>>> 2205c9a3
                 if( state == HBF_SUCCESS ) {
                     chunked_total_size = sb.st_size;
                     /* Transfer all the chunks through the HTTP session using PUT. */
@@ -1685,10 +1682,6 @@
                 if ( state != HBF_SUCCESS ) {
                     error_string = hbf_error_string(state);
                     rc = 1;
-<<<<<<< HEAD
-                }
-            }
-=======
                     if (dav_session.chunk_info) {
                         dav_session.chunk_info->start_id = trans->start_id;
                         dav_session.chunk_info->transfer_id = trans->transfer_id;
@@ -1696,7 +1689,6 @@
                 }
             }
             hbf_free_transfer(trans);
->>>>>>> 2205c9a3
         }
         if (_progresscb) {
             ne_set_notifier(dav_session.ctx, 0, 0);
